--- conflicted
+++ resolved
@@ -4,14 +4,10 @@
 
 const ALGO = 'aes-256-gcm';
 
-<<<<<<< HEAD
 /* ------------------------------------------------------------------ */
 /*                       Key ring (Railway-friendly)                   */
 /* ------------------------------------------------------------------ */
 
-=======
-// ---------- Key handling (hex or base64) with key ring ----------
->>>>>>> 392fb8d7
 function parseKey(str) {
   const raw = (str || '').trim();
   if (!raw) return null;
@@ -26,42 +22,30 @@
   try {
     const b = Buffer.from(raw, 'base64');
     if ([16, 24, 32].includes(b.length)) return b;
-<<<<<<< HEAD
   } catch (_) {}
-=======
-  } catch {}
->>>>>>> 392fb8d7
 
   return null;
 }
 
-<<<<<<< HEAD
 /** Load newest-first keys from env (PII_ENC_KEYS or fallback PII_ENC_KEY). */
-=======
-/** Returns newest-first keys from env */
->>>>>>> 392fb8d7
 function getKeyRing() {
   const raw = (process.env.PII_ENC_KEYS || process.env.PII_ENC_KEY || '').trim();
   if (!raw) {
     console.warn('[fieldCrypto] Missing PII_ENC_KEYS/PII_ENC_KEY');
+    console.warn('[fieldCrypto] Missing PII_ENC_KEYS/PII_ENC_KEY');
     return [];
   }
   const parts = raw.split(',').map(s => s.trim()).filter(Boolean);
   const keys = parts.map(parseKey).filter(Boolean);
   if (keys.length === 0) {
-<<<<<<< HEAD
     console.warn('[fieldCrypto] No valid keys parsed (expect 16/24/32 bytes, hex or base64)');
   } else {
     console.log(`[fieldCrypto] key ring loaded: ${keys.length} key(s), first length=${keys[0].length} bytes`);
-=======
-    console.warn('[fieldCrypto] No valid keys parsed (expect 16/24/32 bytes in hex or base64)');
->>>>>>> 392fb8d7
   }
   return keys;
 }
 
 const KEY_RING = getKeyRing();
-<<<<<<< HEAD
 const KEY_PRIMARY = KEY_RING[0] || crypto.randomBytes(32); // encrypt will still work, but use real keys in env
 const KEY_BYTES = KEY_PRIMARY.length;
 
@@ -70,12 +54,6 @@
 /*   Stored format: "<enc||tag hex>:<iv hex>" (GCM tag is last 16B)    */
 /* ------------------------------------------------------------------ */
 
-=======
-const KEY_PRIMARY = KEY_RING[0] || crypto.randomBytes(32); // set a real key in env!
-const KEY_BYTES = KEY_PRIMARY.length;
-
-// ---------- Encrypt (current format: enc||tag hex : iv hex) ----------
->>>>>>> 392fb8d7
 function encryptField(v) {
   if (v === undefined || v === null) return '';
   const plain = String(v);
@@ -87,7 +65,6 @@
   return `${outHex}:${iv.toString('hex')}`;
 }
 
-<<<<<<< HEAD
 /* ------------------------------------------------------------------ */
 /*                               Decrypt                               */
 /*   Supports:                                                         */
@@ -97,42 +74,25 @@
 /*   If token is not in any encrypted format, return it as plaintext.  */
 /* ------------------------------------------------------------------ */
 
-=======
-// ---------- Decrypt (tries current then legacy; tries all keys) ----------
->>>>>>> 392fb8d7
 function decryptWithKey(bufEnc, bufTag, bufIv, key) {
   const d = crypto.createDecipheriv(ALGO, key, bufIv);
   d.setAuthTag(bufTag);
   return Buffer.concat([d.update(bufEnc), d.final()]);
 }
 
-<<<<<<< HEAD
 const isHex = s => /^[0-9a-fA-F]+$/.test(s || '');
 
-=======
-/** Strict decrypt: returns plaintext if token isn't in an encrypted format. Throws only on true decrypt failures. */
->>>>>>> 392fb8d7
 function decryptField(token) {
   if (!token) return '';
   const s = String(token).trim();
   const parts = s.split(':');
 
-<<<<<<< HEAD
   // Case 1: current 2-part hex -> cipherAndTagHex : ivHex
   if (parts.length === 2 && isHex(parts[0]) && isHex(parts[1])) {
     const data = Buffer.from(parts[0], 'hex');
     const iv   = Buffer.from(parts[1], 'hex');
     if (iv.length !== 12) throw new Error('Invalid IV length (2-part hex)');
     if (data.length < 16) throw new Error('Cipher data too short (2-part hex)');
-=======
-  // Case 1: current format -> cipherHex:ivHex
-  if (parts.length === 2 && /^[0-9a-fA-F]+$/.test(parts[0]) && /^[0-9a-fA-F]+$/.test(parts[1])) {
-    const data = Buffer.from(parts[0], 'hex');
-    const iv = Buffer.from(parts[1], 'hex');
-    if (iv.length !== 12) throw new Error('Invalid IV length for hex format (expected 12)');
-    if (data.length < 16) throw new Error('Cipher data too short');
-
->>>>>>> 392fb8d7
     const tag = data.slice(-16);
     const enc = data.slice(0, -16);
 
@@ -147,7 +107,6 @@
   // Case 2: legacy 3-part base64 -> ivB64 : ctB64 : tagB64
   if (parts.length === 3 && !isHex(parts[0] + parts[1] + parts[2])) {
     const [ivB64, ctB64, tagB64] = parts;
-<<<<<<< HEAD
     const iv  = Buffer.from(ivB64, 'base64');
     const enc = Buffer.from(ctB64, 'base64');
     const tag = Buffer.from(tagB64, 'base64');
@@ -170,13 +129,6 @@
     const tag = Buffer.from(tagHex, 'hex');
     if (iv.length !== 12) throw new Error('Invalid IV length (3-part hex)');
     if (tag.length !== 16) throw new Error('Invalid tag length (3-part hex)');
-=======
-    const iv = Buffer.from(ivB64, 'base64');
-    const enc = Buffer.from(ctB64, 'base64');
-    const tag = Buffer.from(tagB64, 'base64');
-    if (iv.length !== 12) throw new Error('Invalid IV length for base64 format (expected 12)');
-    if (tag.length !== 16) throw new Error('Invalid tag length for base64 format (expected 16)');
->>>>>>> 392fb8d7
 
     let lastErr;
     for (const key of KEY_RING) {
@@ -186,7 +138,6 @@
     throw lastErr || new Error('No matching key (3-part hex)');
   }
 
-<<<<<<< HEAD
   // Not recognized as encrypted -> treat as plaintext (older rows)
   return s;
 }
@@ -199,17 +150,6 @@
 let suppressed = false;
 const MAX_WARN = parseInt(process.env.PII_ENC_MAX_WARN || '10', 10);
 const LOG_ENABLED = String(process.env.PII_ENC_LOG || '1') !== '0';
-=======
-  // Neither format => likely plaintext from older rows -> return as-is
-  return s;
-}
-
-// ---------- Safe wrapper (tolerant + throttled logs) ----------
-let warnCount = 0;
-let suppressed = false;
-const MAX_WARN = parseInt(process.env.PII_ENC_MAX_WARN || '10', 10); // show up to N warnings
-const LOG_ENABLED = String(process.env.PII_ENC_LOG || '1') !== '0'; // PII_ENC_LOG=0 to silence
->>>>>>> 392fb8d7
 
 function safeDecrypt(token, fallback = '') {
   try {
@@ -225,6 +165,16 @@
         }
       }
     }
+    if (LOG_ENABLED && !suppressed) {
+      warnCount++;
+      if (warnCount <= MAX_WARN) {
+        console.warn('[fieldCrypto] decrypt failed:', e.message);
+        if (warnCount === MAX_WARN) {
+          suppressed = true;
+          console.warn('[fieldCrypto] further decrypt warnings suppressed…');
+        }
+      }
+    }
     return fallback;
   }
 }
@@ -258,14 +208,9 @@
 
 module.exports = {
   encryptField,
-<<<<<<< HEAD
   decryptField,   // strict
   safeDecrypt,    // tolerant
   smartFirstName,
   smartLastName,
-=======
-  decryptField,  // still exported, but prefer safeDecrypt in routes
-  safeDecrypt,
->>>>>>> 392fb8d7
   KEY_BYTES,
 };